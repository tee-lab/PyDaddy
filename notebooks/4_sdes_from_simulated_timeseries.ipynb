--- conflicted
+++ resolved
@@ -229,11 +229,7 @@
    "id": "1a0b6a05",
    "metadata": {},
    "source": [
-<<<<<<< HEAD
-    "**Note:** Automatic model selection may not always work, in which case some fine-tuning may be required. See the [Advanced Function Fitting](https://colab.research.google.com/github/tee-lab/PyDaddy/blob/colab/notebooks/3_advanced_function_fitting.ipynb) notebook for more details."
-=======
-    "**Note:** Automatic model selection may not always work, in which case some fine-tuning may be required. See the [Advanced Function Fitting](./3_advanced_function_fitting.ipynb) notebook for more details. If the above cell did not recover the correct function, adjust the threshold and order so that the correct function is discovered without overfitting."
->>>>>>> fc67f2b2
+    "**Note:** Automatic model selection may not always work, in which case some fine-tuning may be required. See the [Advanced Function Fitting](https://colab.research.google.com/github/tee-lab/PyDaddy/blob/colab/notebooks/3_advanced_function_fitting.ipynb) notebook for more details. If the above cell did not recover the correct function, adjust the threshold and order so that the correct function is discovered without overfitting."
    ]
   },
   {
