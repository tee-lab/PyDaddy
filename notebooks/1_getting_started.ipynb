{
 "cells": [
  {
   "cell_type": "markdown",
   "id": "f71abee3-f80e-4fd3-8270-8998c1b8da02",
   "metadata": {},
   "source": [
    "# Introduction to PyDaddy"
   ]
  },
  {
   "cell_type": "markdown",
   "id": "f7b63b7c-dbaa-4446-94e9-6fadd6d8f253",
   "metadata": {},
   "source": [
    "`pydaddy` is a Python toolbox to derive stochastic differential equations (SDEs) from time-series data. Given samples of a time-series $x(t)$, `pydaddy` attempts to fit functions $f$ and $g^2$ such that\n",
    "\n",
    "$$ \\frac{dx}{dt} = f(x) + g(x) \\cdot \\eta(t) $$\n",
    "\n",
    "where $\\eta(t)$ is uncorrelated white noise. The function $f$ is called the _drift_, and governs the deterministic part of the dynamics. $g^2$ is called the _diffusion_ and governs the stochastic part of the dynamics.\n",
    "\n",
    "PyDaddy estimates the drift function $f$ directly. For diffusion, PyDaddy estimates $g^2$ and not $g$."
   ]
  },
  {
   "cell_type": "code",
   "execution_count": null,
   "id": "b1dc7349",
   "metadata": {},
   "outputs": [],
   "source": [
    "# Execute this cell to set up PyDaddy in your Colab environment.\n",
    "%pip install git+https://github.com/tee-lab/PyDaddy.git"
   ]
  },
  {
   "cell_type": "code",
   "execution_count": null,
   "id": "258b23f9-9e19-4821-8303-f6df919302ed",
   "metadata": {},
   "outputs": [],
   "source": [
    "import pydaddy"
   ]
  },
  {
   "cell_type": "markdown",
   "id": "bdd838a7-aed8-4d01-8186-75d8f73dbcf4",
   "metadata": {},
   "source": [
    "## Initializing a `pydaddy` object\n",
    "\n",
    "To start analysis, we need to create a `pydaddy` object with our dataset. This will compute the drift and diffusion parts, and generate a summary plot. To initialize a `pydaddy` object, we need to provide the following arguments:\n",
    " - `data`: the timeseries data, could be either one or two dimensional. This example will deal with 1D data, see [Getting Started with Vector Data](https://colab.research.google.com/github/tee-lab/PyDaddy/blob/colab/notebooks/2_getting_started_vector.ipynb) for a 2D example. `pydaddy` assumes that the samples are evenly spaced. `data` should be a list of Numpy arrays; with one array for the scalar case, and two arrays for the vector case.\n",
    " - `t`: This could either be scalar, denoting the time-interval between samples, or an array denoting the timestamp of each sample.\n",
    " - `bins`: The number of bins to use for computing the average drift and diffusion. Binning is only done for visualization purposes.\n",
    " \n",
    "There are also other optional arguments: see [documentation](https://pydaddy.readthedocs.io/api.html) for detailed descriptions of all arguments."
   ]
  },
  {
   "cell_type": "markdown",
   "id": "e168e420-3b4e-46c3-a503-da93b380d51e",
   "metadata": {},
   "source": [
    "This example uses a sample dataset, loaded using a helper function. For details about data formats and loading/saving data, see [Exporting Data](https://colab.research.google.com/github/tee-lab/PyDaddy/blob/colab/notebooks/5_exporting_data.ipynb)."
   ]
  },
  {
   "cell_type": "code",
   "execution_count": null,
   "id": "30c915a2-ff29-4225-bb64-dd755e3421ee",
   "metadata": {},
   "outputs": [],
   "source": [
    "data, t = pydaddy.load_sample_dataset('model-data-scalar-pairwise')\n",
    "ddsde = pydaddy.Characterize(data, t, bins=20)"
   ]
  },
  {
   "cell_type": "markdown",
   "id": "174ff7ca-7663-4275-b2de-7c9a00307faf",
   "metadata": {},
   "source": [
    "`pydaddy.Characterize` initializes a `ddsde` object which can be used for further analysis. It also produces summary plots, showing the time-series, histograms, and the estimated drift and diffusion functions.\n",
    "\n",
    "`pydaddy` can automatically try to fit polynomial functions if called with argument `fit_functions=True`. However, for best results, it is recommended to do the fitting separately, with some level of manual intervention. See [Advanced Function Fitting](https://colab.research.google.com/github/tee-lab/PyDaddy/blob/colab/notebooks/3_advanced_function_fitting.ipynb)  for more details."
   ]
  },
  {
   "cell_type": "markdown",
   "id": "feb39115-17df-466d-98d7-2415141279f7",
   "metadata": {},
   "source": [
    "## Recovering functional forms for $f$ and $g$\n",
    "\n",
    "`pydaddy` has a `fit()` function which can recover functional forms for the drift and diffusion functions, using sparse regression. By default, `pydaddy` fits polynomials (of a specified degree), but it is possible to fit arbitrary functions by specifying a custom library (see [Fitting Non-Polynomial Functions](https://colab.research.google.com/github/tee-lab/PyDaddy/blob/colab/notebooks/6_non_poly_function_fitting.ipynb)).\n",
    "\n",
    "Two parameters need to be specified during fitting:\n",
    " - `order`: The maximum degree of the polynomial to be fitted (see [Advanced Function Fitting](https://colab.research.google.com/github/tee-lab/PyDaddy/blob/colab/notebooks/3_advanced_function_fitting.ipynb) for some tips on how to choose the correct order).\n",
    " - `threshold`: a _sparsification threshold_, that governs the level of sparsity (i.e. the number of terms in the polynomial). For `threshold=theta`, the fitted polynomial will only have terms with coefficients greater than `theta`. \n",
    " \n",
    "We can ask `pydaddy` to try to automatically find an appropriate sparsification threshold by calling `fit()` with argument `tune=True`. "
   ]
  },
  {
   "cell_type": "code",
   "execution_count": null,
   "id": "c567f3a0-af13-4025-853a-39653da43a35",
   "metadata": {},
   "outputs": [],
   "source": [
    "# Fitting with automatic threshold tuning\n",
    "F = ddsde.fit('F', order=3, tune=True)\n",
    "print(F)"
   ]
  },
  {
   "cell_type": "code",
   "execution_count": null,
   "id": "7adaa8bd-5bd8-4827-acb8-90fef1c5974e",
   "metadata": {},
   "outputs": [],
   "source": [
    "G = ddsde.fit('G', order=3, tune=True)\n",
    "print(G)"
   ]
  },
  {
   "cell_type": "markdown",
   "id": "9022f125-37f4-4365-8f74-ae057887ffff",
   "metadata": {},
   "source": [
    "In the above example, automatic model selection (`tune=True`) sucessfully found the correct threshold. If the data is too noisy, or if `order` is too high, automatic model selection can give poor results. In such cases, good results can be obtained with some manual intervention: see [Advanced Function Fitting](https://colab.research.google.com/github/tee-lab/PyDaddy/blob/colab/notebooks/3_advanced_function_fitting.ipynb) for more details."
   ]
  },
  {
   "cell_type": "code",
   "execution_count": null,
   "id": "1686ec8d",
   "metadata": {},
   "outputs": [],
   "source": [
    "ddsde.fit('F', order=3, threshold=0.01)"
   ]
  },
  {
   "cell_type": "code",
   "execution_count": null,
<<<<<<< HEAD
   "id": "28b44fcf",
   "metadata": {},
   "outputs": [],
   "source": [
    "ddsde.fit('G', order=3, threshold=0.01)"
=======
   "id": "9caff520-bbc8-40a9-8bac-20d4feecc26e",
   "metadata": {},
   "outputs": [],
   "source": [
    "ddsde.fit('G', order=2, threshold=0.01)"
>>>>>>> 54654455
   ]
  },
  {
   "cell_type": "markdown",
   "id": "f4895a95-de51-4c6a-9d6e-420cffba6249",
   "metadata": {},
   "source": [
    "The fitted functions can also be printed individually."
   ]
  },
  {
   "cell_type": "code",
   "execution_count": null,
   "id": "43c45e8d-989a-4ed6-aa0c-d8b6be7755f9",
   "metadata": {},
   "outputs": [],
   "source": [
    "print(ddsde.F)"
   ]
  },
  {
   "cell_type": "code",
   "execution_count": null,
   "id": "429d3087-a876-4392-b83a-c5be3badf6a2",
   "metadata": {},
   "outputs": [],
   "source": [
    "print(ddsde.G)"
   ]
  },
  {
   "cell_type": "markdown",
   "id": "f8888925-f630-4fd7-b755-9d4f0025b1f4",
   "metadata": {},
   "source": [
    "`dddsde.F` and `ddsde.G` are, in fact, callable functions: this means that you can call `ddsde.F` or `ddsde.G` with some desired arguments and evaluate the drift or diffusion for that value."
   ]
  },
  {
   "cell_type": "code",
   "execution_count": null,
   "id": "0775b11b-4aa6-40e2-9fa3-637cf212b2fe",
   "metadata": {},
   "outputs": [],
   "source": [
    "ddsde.F(0.2)"
   ]
  },
  {
   "cell_type": "markdown",
   "id": "0cde5d8d-d2cf-44e5-b2ff-f6b79d475dfb",
   "metadata": {},
   "source": [
    "## Interactive plots for drift and diffusion\n",
    "\n",
    "To get interactive plots for the drift and diffusion functions, use `ddsde.drift()` or `ddsde.diffusion()`. These will be particularly useful for the 2-D case, where the drift and diffusion plots will be 3-D plots (see [Getting Started with Vector Data](https://colab.research.google.com/github/tee-lab/PyDaddy/blob/colab/notebooks/2_getting_started_vector.ipynb))."
   ]
  },
  {
   "cell_type": "code",
   "execution_count": null,
   "id": "fcf8daaf-d017-463d-b7c0-5b0a41a0c246",
   "metadata": {},
   "outputs": [],
   "source": [
    "ddsde.drift()"
   ]
  },
  {
   "cell_type": "code",
   "execution_count": null,
   "id": "c5769567",
   "metadata": {},
   "outputs": [],
   "source": [
    "ddsde.diffusion()"
   ]
  },
  {
   "cell_type": "markdown",
   "id": "d97c0051",
   "metadata": {},
   "source": [
    "## Diagnostics\n",
    "\n",
    "For a drift-diffusion model fit to be valid, the data should satisfy some underlying assumptions. `pydaddy.noise_diagnostics()` allows us to verify if the data satisfies these assumptions.\n",
    "The function produces 4 plots:\n",
    "\n",
    "- The distribution of the residuals, which should be a Gaussian.\n",
    "- QQ plot of the residual distribution, against a theoretical Gaussian distribution of the same mean and variance. Ideally (i.e. if the residuals are Gaussian distributed), all points of this plot should fall on a straight line of slope 1.\n",
    "- Autocorrelation plot of the residuals. Ideally, the residuals should be uncorrelated, i.e. autocorrelation time should be close to 0.\n",
    "- The plot of the 2nd and 4th Kramer-Moyal coefficients. Theory dictates that $\\text{KM}(4)$ should equal 3 times $\\text{KM}(2)$, i.e. the plot should be a straight line of slope 1.\n"
   ]
  },
  {
   "cell_type": "code",
   "execution_count": null,
   "id": "c7d61c9a-b32c-4403-9472-b591125e21b4",
   "metadata": {},
   "outputs": [],
   "source": [
    "ddsde.noise_diagnostics()"
   ]
  },
  {
   "cell_type": "markdown",
   "id": "2291a4d1",
   "metadata": {},
   "source": [
    "The `model_diagnostics()` functions checks if the model is self-consistent. \n",
    "\n",
    "To do this, a simulated time series, with the same length and sampling time as the original time series, is generated by integrating the discovered SDE. The drift and diffusion functions are now re-estimated from this simulated time series, with the same fitting parameters as the original fit. If the model is self-consistent, the re-estimated drift and diffusion functions should match the original drift and diffusion.\n",
    "\n",
    "The `oversample` parameter is used to do the SDE simulation at a finer integration time-step than the sampling time of the data. For example, `oversample=5` means that the simulated time-series will be generated with an integration time-step of `t_int / 5`, and then subsampled to `t_int` for the rest of the diagnostics."
   ]
  },
  {
   "cell_type": "code",
   "execution_count": null,
   "id": "1f39923e",
   "metadata": {},
   "outputs": [],
   "source": [
    "ddsde.model_diagnostics(oversample=5)"
   ]
  }
 ],
 "metadata": {
  "kernelspec": {
   "display_name": "Python 3 (ipykernel)",
   "language": "python",
   "name": "python3"
  },
  "language_info": {
   "codemirror_mode": {
    "name": "ipython",
    "version": 3
   },
   "file_extension": ".py",
   "mimetype": "text/x-python",
   "name": "python",
   "nbconvert_exporter": "python",
   "pygments_lexer": "ipython3",
   "version": "3.11.0"
  },
  "widgets": {
   "application/vnd.jupyter.widget-state+json": {
    "state": {},
    "version_major": 2,
    "version_minor": 0
   }
  }
 },
 "nbformat": 4,
 "nbformat_minor": 5
}<|MERGE_RESOLUTION|>--- conflicted
+++ resolved
@@ -51,7 +51,7 @@
     "## Initializing a `pydaddy` object\n",
     "\n",
     "To start analysis, we need to create a `pydaddy` object with our dataset. This will compute the drift and diffusion parts, and generate a summary plot. To initialize a `pydaddy` object, we need to provide the following arguments:\n",
-    " - `data`: the timeseries data, could be either one or two dimensional. This example will deal with 1D data, see [Getting Started with Vector Data](https://colab.research.google.com/github/tee-lab/PyDaddy/blob/colab/notebooks/2_getting_started_vector.ipynb) for a 2D example. `pydaddy` assumes that the samples are evenly spaced. `data` should be a list of Numpy arrays; with one array for the scalar case, and two arrays for the vector case.\n",
+    " - `data`: the timeseries data, could be either one or two dimensional. This example will deal with 1D data, see [Getting Started with Vector Data](./2_getting_started_vector.ipynb) for a 2D example. `pydaddy` assumes that the samples are evenly spaced. `data` should be a list of Numpy arrays; with one array for the scalar case, and two arrays for the vector case.\n",
     " - `t`: This could either be scalar, denoting the time-interval between samples, or an array denoting the timestamp of each sample.\n",
     " - `bins`: The number of bins to use for computing the average drift and diffusion. Binning is only done for visualization purposes.\n",
     " \n",
@@ -131,7 +131,7 @@
    "id": "9022f125-37f4-4365-8f74-ae057887ffff",
    "metadata": {},
    "source": [
-    "In the above example, automatic model selection (`tune=True`) sucessfully found the correct threshold. If the data is too noisy, or if `order` is too high, automatic model selection can give poor results. In such cases, good results can be obtained with some manual intervention: see [Advanced Function Fitting](https://colab.research.google.com/github/tee-lab/PyDaddy/blob/colab/notebooks/3_advanced_function_fitting.ipynb) for more details."
+    "In the above example, automatic model selection (`tune=True`) sucessfully found the correct threshold. If the data is too noisy, or if `order` is too high, automatic model selection can give poor results. In such cases, good results can be obtained with some manual intervention: see [Advanced Function Fitting](./3_advanced_function_fitting.ipynb) for more details."
    ]
   },
   {
@@ -147,19 +147,11 @@
   {
    "cell_type": "code",
    "execution_count": null,
-<<<<<<< HEAD
    "id": "28b44fcf",
    "metadata": {},
    "outputs": [],
    "source": [
     "ddsde.fit('G', order=3, threshold=0.01)"
-=======
-   "id": "9caff520-bbc8-40a9-8bac-20d4feecc26e",
-   "metadata": {},
-   "outputs": [],
-   "source": [
-    "ddsde.fit('G', order=2, threshold=0.01)"
->>>>>>> 54654455
    ]
   },
   {
