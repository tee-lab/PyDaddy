{
 "cells": [
  {
   "cell_type": "markdown",
   "id": "bfb56778-5f54-4ddf-be91-9344399f1e3f",
   "metadata": {},
   "source": [
<<<<<<< HEAD
    "# Example analysis: mesoscopic SDEs for cancer cell migration"
=======
    "[![Open In Colab](https://colab.research.google.com/assets/colab-badge.svg)](https://colab.research.google.com/github/tee-lab/PyDaddy/blob/colab/notebooks/7_example_cell_migration.ipynb)\n",
    "\n",
    "# Example analysis: SDEs for cancer cell migration"
>>>>>>> fc67f2b2
   ]
  },
  {
   "cell_type": "markdown",
   "id": "5abc6293-795b-437c-90c0-1f0f76b4b82f",
   "metadata": {},
   "source": [
    "(This notebook assumes that you have gone through the [Getting Started](./1_getting_started.ipynb) and [Getting Started with Vector Data](./1_getting_started_vector.ipynb) notebooks.)\n",
    "\n",
    "This notebook illustrates the use of PyDaddy to discover mesoscale SDEs for schooling fish. The notebook uses a dataset by [Brückner et. al.](https://doi.org/10.1038/s41567-019-0445-4), which is also provided with PyDaddy as an example dataset. The dataset consists of the position and velocity of a confined cancer cell, moving back and forth on a bridge-like micropattern. Brückner et. al. observed that the movement of the cell can be explained as a relaxation oscillation, with stochasticity playing a minor role."
   ]
  },
  {
   "cell_type": "markdown",
   "id": "f86f70d6-99e3-40ed-a988-f654ab04cd90",
   "metadata": {},
   "source": [
    "## Initialization"
   ]
  },
  {
   "cell_type": "code",
   "execution_count": null,
<<<<<<< HEAD
   "id": "30e16eab-c3ed-4ce6-8b1b-0313d7aa04be",
   "metadata": {},
   "outputs": [],
   "source": [
    "# Execute this cell to set up PyDaddy in your Colab environment.\n",
    "%pip install git+https://github.com/tee-lab/PyDaddy.git"
   ]
  },
  {
   "cell_type": "code",
   "execution_count": null,
=======
>>>>>>> fc67f2b2
   "id": "7ffe94ac-ea55-4079-b229-988ecb917f5e",
   "metadata": {},
   "outputs": [],
   "source": [
    "import pydaddy\n",
    "\n",
    "import numpy as np\n",
    "import matplotlib.pyplot as plt"
   ]
  },
  {
   "cell_type": "code",
   "execution_count": null,
   "id": "bd88b1fa-3495-4f92-acf6-504a640cf1fe",
   "metadata": {},
   "outputs": [],
   "source": [
    "data, t = pydaddy.load_sample_dataset('cell-data-cellhopping')"
   ]
  },
  {
   "cell_type": "code",
   "execution_count": null,
   "id": "468301c0-cf1d-49c9-904c-36b26bcb59a5",
   "metadata": {},
   "outputs": [],
   "source": [
    "ddsde = pydaddy.Characterize(data=data, t=t, bins=21)"
   ]
  },
  {
   "cell_type": "markdown",
   "id": "4fb120c2-b7b2-40d2-b0c6-69d9d04b2261",
   "metadata": {},
   "source": [
    "Note that some of the plots, namely $|\\mathbf{x}|$ histogram and autocorrelation, are not meaningful in this context —— the individual components here are the position $x$ and velocity $v$, $|\\mathbf{x}| = \\sqrt{x^2 + v^2}$ is not a meaningful quantity. "
   ]
  },
  {
   "cell_type": "markdown",
   "id": "e2a69c8e-87e2-4ecb-8dc9-cd5db7bd7911",
   "metadata": {},
   "source": [
    "Visualize the drift and diffusion coefficients to guess appropriate polynomial orders for fitting."
   ]
  },
  {
   "cell_type": "code",
   "execution_count": null,
   "id": "81aac1dd-1a20-4509-94c2-ef479a604eff",
   "metadata": {},
   "outputs": [],
   "source": [
    "ddsde.drift()"
   ]
  },
  {
   "cell_type": "code",
   "execution_count": null,
   "id": "da6aac8c-7965-40c0-b506-954fa82e3b40",
   "metadata": {},
   "outputs": [],
   "source": [
    "ddsde.diffusion(limits=[0, 0.1])"
   ]
  },
  {
   "cell_type": "markdown",
   "id": "c91452db-3693-4711-b113-c6200bae6a2b",
   "metadata": {},
   "source": [
    "## Fitting"
   ]
  },
  {
   "cell_type": "markdown",
   "id": "b18a61f3-ed05-40d1-9b65-4d8600fda960",
   "metadata": {},
   "source": [
    "Here, the key goal model the dynamics of $v$, i.e. to discover $f_2$ and $G_{22}$. The dynamics of $x$ is given simply by $\\dot x = v$, and we assume that there are no cross diffusion terms.\n",
    "\n",
    "Based on visualizations, we choose a cubic function for the drift, and a quartic function for diffusion. The model diagnostics (see below) will verify that this choice is sufficient to capture the essential aspects of the model."
   ]
  },
  {
   "cell_type": "code",
   "execution_count": null,
   "id": "0596a8e6-438b-4072-a59f-77d371981f13",
   "metadata": {},
   "outputs": [],
   "source": [
    "f1 = ddsde.fit('F1', order=3, threshold=0.5)\n",
    "f1"
   ]
  },
  {
   "cell_type": "code",
   "execution_count": null,
   "id": "6d89c37e-1922-4263-a011-6d63af0ee24a",
   "metadata": {},
   "outputs": [],
   "source": [
    "g11 = ddsde.fit('G11', order=3, threshold=1)\n",
    "g11"
   ]
  },
  {
   "cell_type": "markdown",
   "id": "237b9369-58ac-4b53-a50d-39277c2b5233",
   "metadata": {},
   "source": [
    "$f_1$ and $G_{11}$ are discovered correctly."
   ]
  },
  {
   "cell_type": "code",
   "execution_count": null,
   "id": "a9f8877c-ba54-498f-88ca-03043621f981",
   "metadata": {},
   "outputs": [],
   "source": [
    "f2 = ddsde.fit('F2', order=3, threshold=0.01)\n",
    "f2"
   ]
  },
  {
   "cell_type": "code",
   "execution_count": null,
   "id": "ae6c9619-e911-4329-88ee-5d652edd2752",
   "metadata": {},
   "outputs": [],
   "source": [
    "g22 = ddsde.fit('G22', order=4, threshold=0.005)\n",
    "g22"
   ]
  },
  {
   "cell_type": "code",
   "execution_count": null,
   "id": "2106794b-546f-4d97-941d-c48ae007cdfe",
   "metadata": {},
   "outputs": [],
   "source": [
    "g12 = ddsde.fit('G12', order=2, threshold=1)\n",
    "g12"
   ]
  },
  {
   "cell_type": "markdown",
   "id": "4cb46614-0ade-4314-a49c-c442b344db25",
   "metadata": {},
   "source": [
    "## Diagnostics\n",
    "\n",
    "For this dataset, we do the diagnostics manually. "
   ]
  },
  {
   "cell_type": "markdown",
   "id": "d9a025cf-d91b-49b9-8d5c-276af33e9b27",
   "metadata": {},
   "source": [
    "### Noise diagnostics"
   ]
  },
  {
   "cell_type": "code",
   "execution_count": null,
   "id": "0fc08db9-d41d-463e-a814-11aa0a787e4c",
   "metadata": {},
   "outputs": [],
   "source": [
    "drift_raw = ddsde._ddsde._driftY_  # Raw estimate for drift based on forward difference\n",
    "\n",
    "# Compute residuals\n",
    "eta = (drift_raw - ddsde.F2(data[0][:-1], data[1][:-1])) / np.sqrt(ddsde.G22(data[0][:-1], data[1][:-1]))\n",
    "lags, acf_eta = ddsde._acf(eta, t_lag=1000)\n"
   ]
  },
  {
   "cell_type": "code",
   "execution_count": null,
   "id": "1cc5c303-94bc-472c-bd75-e5edf3f3bcd2",
   "metadata": {},
   "outputs": [],
   "source": [
    "xxx = np.linspace(-3, 3, 100)\n",
    "\n",
    "fig, ax = plt.subplots(1, 2, figsize=(14, 6))\n",
    "ax[0].hist(eta, bins=51, range=(-3, 3), label='Actual', density=True)\n",
    "ax[0].plot(xxx, np.exp(- xxx ** 2 / 2) / (np.sqrt(2 * np.pi)), label='Theoretical')\n",
    "ax[1].plot(acf_eta[:100])\n",
    "\n",
    "ax[0].set(title='Residual Distribution', xlabel='$r$', ylabel='$P(r)$')\n",
    "ax[1].set(title='Residual Autocorrelation', xlabel='Lag', ylabel='Autocorrelation')\n",
    "ax[0].legend()\n",
    "plt.show()"
   ]
  },
  {
   "cell_type": "markdown",
   "id": "c4d5aa2d-9df3-4060-b8eb-f7bad70e39bf",
   "metadata": {},
   "source": [
    "The residual autocorrelation decays quickly (within one time-step). The residual distribution resembles a Gaussian, although more peaky and heavy-tailed."
   ]
  },
  {
   "cell_type": "markdown",
   "id": "55cc92d8-7acf-4625-8dd4-b726f350510d",
   "metadata": {},
   "source": [
    "### Model diagnostics\n",
    "\n",
    "To check for model consistency, simulate a time series with the discovered SDE using the `ddsde.simulate` function."
   ]
  },
  {
   "cell_type": "code",
   "execution_count": null,
   "id": "b2014134-1a8f-4f84-9ef6-5e32266de8af",
   "metadata": {},
   "outputs": [],
   "source": [
    "t_sim = 0.001\n",
    "sim = ddsde.simulate(t_int=t_sim, timepoints=1000000, x0=[0.1, 0.1])"
   ]
  },
  {
   "cell_type": "markdown",
   "id": "2b78e2dd-af15-4793-8b98-97c41ad9d8c0",
   "metadata": {},
   "source": [
    "Before proceeding to the estimation procedure, ensure that the simulation hasn't diverged by plotting it. In case the simulation has diverged, go back to the previous cell and re-simulate."
   ]
  },
  {
   "cell_type": "code",
   "execution_count": null,
   "id": "461cbf36-ebd3-4a0a-ba4f-539b69d90771",
   "metadata": {},
   "outputs": [],
   "source": [
    "plt.plot(sim.T)\n",
    "plt.show()"
   ]
  },
  {
   "cell_type": "markdown",
   "id": "db2d1fba-e00e-4d4b-9d9a-5ca6a1f5b3ff",
   "metadata": {},
   "source": [
    "Now, re-estimate the drift and diffusion functions from the simulated time series."
   ]
  },
  {
   "cell_type": "code",
   "execution_count": null,
   "id": "70de61db-673b-416b-bc62-dd9c766684ba",
   "metadata": {},
   "outputs": [],
   "source": [
    "ddsde_sim = pydaddy.Characterize(data=sim, t=t_sim, bins=21)"
   ]
  },
  {
   "cell_type": "code",
   "execution_count": null,
   "id": "91f7290f-3571-410e-b9c0-2c722d88d138",
   "metadata": {},
   "outputs": [],
   "source": []
  },
  {
   "cell_type": "code",
   "execution_count": null,
   "id": "1b6d28ce-e0ca-4352-a310-d1eb824bcc4d",
   "metadata": {},
   "outputs": [],
   "source": [
    "ddsde_sim.drift(limits=[-1, 1])"
   ]
  },
  {
   "cell_type": "code",
   "execution_count": null,
   "id": "7e3d78f1-623b-4b88-80a4-969f16986e40",
   "metadata": {},
   "outputs": [],
   "source": [
    "ddsde_sim.diffusion(limits=[0, 0.1])"
   ]
  },
  {
   "cell_type": "code",
   "execution_count": null,
   "id": "d504dd26-44c4-4268-a0a6-91a1bd15d6e1",
   "metadata": {},
   "outputs": [],
   "source": [
    "ddsde_sim.fit('F1', order=3, threshold=0.5)"
   ]
  },
  {
   "cell_type": "code",
   "execution_count": null,
   "id": "20d0c7f2-4432-4df5-aec0-152bfd8df54b",
   "metadata": {},
   "outputs": [],
   "source": [
    "ddsde_sim.fit('F2', order=3, threshold=0.01)"
   ]
  },
  {
   "cell_type": "code",
   "execution_count": null,
   "id": "cc5597b9-ea20-4a6a-ad91-785f24bc5167",
   "metadata": {},
   "outputs": [],
   "source": [
    "# Compare with the original estimate for drift.\n",
    "ddsde.F2"
   ]
  },
  {
   "cell_type": "code",
   "execution_count": null,
   "id": "14f618a2-484f-4465-8369-a5a344fdd451",
   "metadata": {},
   "outputs": [],
   "source": [
    "ddsde_sim.fit('G11', order=3, threshold=1)"
   ]
  },
  {
   "cell_type": "code",
   "execution_count": null,
   "id": "53de32a8-88f1-4c42-951e-784e8703bda7",
   "metadata": {},
   "outputs": [],
   "source": [
    "ddsde_sim.fit('G12', order=3, threshold=1)"
   ]
  },
  {
   "cell_type": "code",
   "execution_count": null,
   "id": "e393c5c0-db6f-452c-be16-a192662bfd6e",
   "metadata": {},
   "outputs": [],
   "source": [
    "ddsde_sim.fit('G22', order=4, threshold=0.005)"
   ]
  },
  {
   "cell_type": "code",
   "execution_count": null,
   "id": "d03eef5f-bfdf-4223-9282-f306c1d36109",
   "metadata": {},
   "outputs": [],
   "source": [
    "# Compare with the original estimate for diffusion.\n",
    "ddsde.G22"
   ]
  },
  {
   "cell_type": "markdown",
   "id": "101a3ad4-e07e-41e9-9c6b-b334ebed3f15",
   "metadata": {},
   "source": [
    "The re-estimated expressions deviate slightly from the original expressions for $f$ and $g^2$. To examine if the original estimates and re-estimates are meaningfully different, we can plot the functions overlaid on one another."
   ]
  },
  {
   "cell_type": "code",
   "execution_count": null,
   "id": "30c52af4-62f0-471f-97f9-6d4fa1e17b77",
   "metadata": {},
   "outputs": [],
   "source": [
    "xx, vv = np.meshgrid(np.linspace(-1, 1, 201), np.linspace(-1, 1, 201))\n",
    "\n",
    "fig, ax = plt.subplots(1, 2, figsize=(16, 7), subplot_kw=dict(projection='3d'))\n",
    "ax[0].plot_wireframe(xx, vv, ddsde.F2(xx, vv), color='r', alpha=0.5, label='Original')\n",
    "ax[0].plot_wireframe(xx, vv, ddsde_sim.F2(xx, vv), alpha=0.5, label='Re-estimated')\n",
    "ax[1].plot_wireframe(xx, vv, ddsde.G22(xx, vv), color='r', alpha=0.5, label='Original')\n",
    "ax[1].plot_wireframe(xx, vv, ddsde_sim.G22(xx, vv), alpha=0.5, label='Re-estimated')\n",
    "\n",
    "ax[0].set(title='Drift', xlabel='$x$', ylabel='$v$', zlabel='$f(x, v)$')\n",
    "ax[1].set(title='Diffusion', xlabel='$x$', ylabel='$v$', zlabel='$g^2(x, v)$')\n",
    "plt.legend()\n",
    "plt.show()"
   ]
  },
  {
   "cell_type": "markdown",
   "id": "2ef4652e-dd4c-4d59-a5fd-1d19bd916972",
   "metadata": {},
   "source": [
    "We conclude that the re-estimated drift and diffusion functions are not meaningfully different from the original estimates, i.e. the model is self-consistent."
   ]
  },
  {
   "cell_type": "code",
   "execution_count": null,
   "id": "1c3949b2-2d87-48f1-8643-c43493969d48",
   "metadata": {},
   "outputs": [],
   "source": []
  }
 ],
 "metadata": {
  "kernelspec": {
   "display_name": "Python 3 (ipykernel)",
   "language": "python",
   "name": "python3"
  },
  "language_info": {
   "codemirror_mode": {
    "name": "ipython",
    "version": 3
   },
   "file_extension": ".py",
   "mimetype": "text/x-python",
   "name": "python",
   "nbconvert_exporter": "python",
   "pygments_lexer": "ipython3",
   "version": "3.11.0"
  }
 },
 "nbformat": 4,
 "nbformat_minor": 5
}<|MERGE_RESOLUTION|>--- conflicted
+++ resolved
@@ -5,13 +5,7 @@
    "id": "bfb56778-5f54-4ddf-be91-9344399f1e3f",
    "metadata": {},
    "source": [
-<<<<<<< HEAD
-    "# Example analysis: mesoscopic SDEs for cancer cell migration"
-=======
-    "[![Open In Colab](https://colab.research.google.com/assets/colab-badge.svg)](https://colab.research.google.com/github/tee-lab/PyDaddy/blob/colab/notebooks/7_example_cell_migration.ipynb)\n",
-    "\n",
     "# Example analysis: SDEs for cancer cell migration"
->>>>>>> fc67f2b2
    ]
   },
   {
@@ -19,7 +13,7 @@
    "id": "5abc6293-795b-437c-90c0-1f0f76b4b82f",
    "metadata": {},
    "source": [
-    "(This notebook assumes that you have gone through the [Getting Started](./1_getting_started.ipynb) and [Getting Started with Vector Data](./1_getting_started_vector.ipynb) notebooks.)\n",
+    "(This notebook assumes that you have gone through the [Getting Started](https://colab.research.google.com/github/tee-lab/PyDaddy/blob/colab/notebooks/1_getting_started.ipynb) and [Getting Started with Vector Data](https://colab.research.google.com/github/tee-lab/PyDaddy/blob/colab/notebooks/1_getting_started_vector.ipynb) notebooks.)\n",
     "\n",
     "This notebook illustrates the use of PyDaddy to discover mesoscale SDEs for schooling fish. The notebook uses a dataset by [Brückner et. al.](https://doi.org/10.1038/s41567-019-0445-4), which is also provided with PyDaddy as an example dataset. The dataset consists of the position and velocity of a confined cancer cell, moving back and forth on a bridge-like micropattern. Brückner et. al. observed that the movement of the cell can be explained as a relaxation oscillation, with stochasticity playing a minor role."
    ]
@@ -35,7 +29,6 @@
   {
    "cell_type": "code",
    "execution_count": null,
-<<<<<<< HEAD
    "id": "30e16eab-c3ed-4ce6-8b1b-0313d7aa04be",
    "metadata": {},
    "outputs": [],
@@ -47,8 +40,6 @@
   {
    "cell_type": "code",
    "execution_count": null,
-=======
->>>>>>> fc67f2b2
    "id": "7ffe94ac-ea55-4079-b229-988ecb917f5e",
    "metadata": {},
    "outputs": [],
