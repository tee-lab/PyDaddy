--- conflicted
+++ resolved
@@ -37,11 +37,7 @@
 	
 	def _timestep(self, t):
 		return t[-1]/len(t)
-<<<<<<< HEAD
-
-=======
 	
->>>>>>> abe00548
 	def __call__(self, data, t, inc=0.01, inc_x=0.1, inc_y=0.1, t_lag=1000, max_order=10, simple_method=True, dt='auto', **kwargs):
 		self.__dict__.update(kwargs)
 		if t is None and not hasattr(self,'t_int'):
@@ -64,16 +60,7 @@
 		self.dt = self.optimium_timescale(self._X, t_int=self.t_int, simple_method=self.simple_method, dt=dt, max_order=self.max_order, t_lag=self.t_lag, inc=self.inc)
 		if not self.vector:
 			self._diff, self._drift, self._avgdiff, self._avgdrift, self._op = self.drift_and_diffusion(self._X, self.t_int, dt=self.dt, delta_t=self.delta_t, inc=self.inc)
-<<<<<<< HEAD
-			#self._drift, self._diff, self._avgdrift, self._avgdiff, self._op = drift, diff, avgdrift, avgdiff, op
-			#return output(self)
-		else:
-			self._avgdriftX, self._avgdriftY, self._avgdiffX, self._avgdiffY, self._avgdiffXY, self._op_x, self._op_y = self.vector_drift_diff(self._vel_x, self._vel_y, inc_x=self.inc_x, inc_y=self.inc_y, t_int=self.t_int, dt=self.dt, delta_t=self.delta_t)
-
-		return output(self)
-=======
 		else:
 			self._avgdriftX, self._avgdriftY, self._avgdiffX, self._avgdiffY, self._avgdiffXY, self._op_x, self._op_y = self.vector_drift_diff(self._vel_x, self._vel_y, inc_x=self.inc_x, inc_y=self.inc_y, t_int=self.t_int, dt=self.dt, delta_t=self.delta_t)
 		self.gaussian_noise, self._noise, self._kl_dist, self.k, self.l_lim, self.h_lim, self._noise_correlation = self.noise_analysis(self._X, self.dt, self.t_int, inc=self.inc, point=0)
 		return output(self)
->>>>>>> abe00548
