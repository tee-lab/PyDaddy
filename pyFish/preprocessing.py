--- conflicted
+++ resolved
@@ -32,14 +32,10 @@
 			self._r2_diff.append(self.R2(data=avgDiff, op=op, poly=p_diff, k=i, adj=adj))
 		#self.drift_order = np.diff(r2_drift).argmax() + 1
 		self.drift_order = np.where(np.isclose(self._r2_drift, max(self._r2_drift), atol=0.1))[0][0]
-<<<<<<< HEAD
-		self.diff_order = np.diff(self._r2_diff).argmax() + 1
-=======
 		#self.diff_order = np.diff(self._r2_diff).argmax() + 1
 		self.diff_order = np.where(np.isclose(self._r2_diff, max(self._r2_diff), atol=0.1))[0][0]
 		#plt.plot(range(max_order), self._r2_drift)
 		#plt.show()
->>>>>>> abe00548
 		return self.drift_order , np.array(self._r2_drift)
 
 	def simple_estimate(self, X,t_int, dt='auto',max_order=10, inc=0.01, t_lag=1000):
