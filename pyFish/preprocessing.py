import numpy as np 
from tqdm import tqdm
import matplotlib.pyplot as plt
from pyFish.analysis import underlying_noise
from pyFish.analysis import AutoCorrelation
from pyFish.analysis import gaussian_test
from pyFish.metrics import metrics
from pyFish.sde import SDE

class preprocessing(gaussian_test):
	def __init__(self,**kwargs):
		self.__dict__.update(kwargs)
		gaussian_test.__init__(self)

	def _get_dt(self, X):
		return int(self._get_autocorr_time(X, t_lag=1000)/10)

	def _r2_vs_order(self, op, avgDrift, avgDiff, max_order):
		adj = False if self.order_metric=="R2" else True
		r2_drift = []
		r2_diff = []
		for i in range(max_order):
			p_drift,_ = self._fit_poly(x=op, y=avgDrift, deg=i)
			p_diff,_ = self._fit_poly(x=op, y=avgDiff, deg=i)
			r2_drift.append(self._R2(data=avgDrift,op=op, poly=p_drift, k=i, adj=adj))
			r2_diff.append(self._R2(data=avgDiff, op=op, poly=p_diff, k=i, adj=adj))
		return r2_drift, r2_diff

	def _order(self, X, M_square, t_int, dt='auto', delta_t=1, max_order=10, inc=0.01):
		dt = self._get_dt(M_square)+5 if dt == 'auto' else dt
		_,_,avgDiff, avgDrift, op = self._drift_and_diffusion(X, t_int, dt=dt, delta_t=delta_t, inc=inc)
		self._r2_drift, self._r2_diff = self._r2_vs_order(op, avgDrift, avgDiff, max_order)

		if self.drift_order is None:
			self.drift_order = np.where(np.isclose(self._r2_drift, max(self._r2_drift), atol=0.1))[0][0]
		if self.diff_order is None:
			self.diff_order = np.where(np.isclose(self._r2_diff, max(self._r2_diff), atol=0.1))[0][0]

		#R2_adj multiple dt
		self._r2_drift_m_dt = []
		self._r2_diff_m_dt = []
		max_dt = self._get_autocorr_time(M_square)
		N = 4
		for n in range(1,N+1):
			_,_,avgDiff, avgDrift, op = self._drift_and_diffusion(X, t_int, dt=int((n/N)*max_dt), delta_t=delta_t, inc=inc)
			_r2_drift, _r2_diff = self._r2_vs_order(op, avgDrift, avgDiff, max_order)
			self._r2_drift_m_dt.append(_r2_drift)
			self._r2_diff_m_dt.append(_r2_diff)
		self._r2_drift_m_dt.append([int((i/N)*max_dt) for i in range(1,N+1)])
		self._r2_diff_m_dt.append([int((i/N)*max_dt) for i in range(1,N+1)])

		#return
		return self.drift_order , np.array(self._r2_drift)

<<<<<<< HEAD
	def simple_estimate(self, X,t_int, dt='auto',max_order=10, inc=0.01, t_lag=1000):
		order, r2 = self.order(X, t_int, dt=dt, max_order=max_order, inc=inc)
		autocorr_time = self.get_autocorr_time(X, t_lag=t_lag)
=======
	def _simple_estimate(self, X, M_square,t_int, dt='auto',max_order=10, inc=0.01, t_lag=1000):
		order, r2 = self._order(X, M_square, t_int, dt=dt, max_order=max_order, inc=inc)
		autocorr_time = self._get_autocorr_time(M_square, t_lag=t_lag)
>>>>>>> 1591816b
		optimum_dt = autocorr_time - 1 if order==1 else autocorr_time/10
		return int(np.ceil(optimum_dt))


	def _detailed_estimate(self, X, M_square, t_int, dt='auto', delta_t=1, max_order=10, inc=0.01, t_lag=1000):
		self._kl_min = []
		self._kl_max = []
		self._kl_min_index = []
		autocorr_time = self._get_autocorr_time(M_square, t_lag=t_lag)
		order,_ = self._order(X, M_square, t_int, dt='auto', max_order=max_order, inc=inc)
		for i in tqdm(range(1,autocorr_time)):
			_,_,_, avgDrift, op = self._drift_and_diffusion(X, t_int, dt=i, delta_t=delta_t ,inc=inc)
			q_poly, op = self._fit_poly(x=op, y=avgDrift, deg=order)
			q = q_poly(op)
			kl = []
			for _dt in range(1,autocorr_time):
				_,_,_, avgDrift, op = self._drift_and_diffusion(X, t_int, dt=_dt, delta_t=delta_t ,inc=inc)
				p_poly, op = self._fit_poly(x=op, y=avgDrift, deg=order)
				p = p_poly(op)
				kl.append(self._kl_divergence(p,q))
			kl = np.array(kl)
			self._kl_min.append(kl.min())
			self._kl_max.append(kl.max())
			self._kl_min_index.append(kl.argmin())
		print("Optimium dt found : {}".format(np.abs(self._kl_min).argmin()))
		return np.abs(self._kl_min).argmin()


<<<<<<< HEAD
	def optimium_timescale(self, X, t_int, simple_method=True, dt='auto', max_order=10, t_lag=1000, inc=0.01):
=======

	def _optimium_timescale(self, X, M_square, t_int, simple_method=True, dt='auto', max_order=10, t_lag=1000, inc=0.01):
>>>>>>> 1591816b
		if dt != 'auto':
			_ = self._order(X, M_square,t_int)
			return dt
		if simple_method:
			return self._simple_estimate(X, M_square,t_int,dt=dt,max_order=max_order,t_lag=t_lag, inc=inc)
		else:
			return self._detailed_estimate(X, M_square,t_int, dt=dt, max_order=max_order, t_lag=t_lag, inc=inc)
			<|MERGE_RESOLUTION|>--- conflicted
+++ resolved
@@ -52,15 +52,9 @@
 		#return
 		return self.drift_order , np.array(self._r2_drift)
 
-<<<<<<< HEAD
-	def simple_estimate(self, X,t_int, dt='auto',max_order=10, inc=0.01, t_lag=1000):
-		order, r2 = self.order(X, t_int, dt=dt, max_order=max_order, inc=inc)
-		autocorr_time = self.get_autocorr_time(X, t_lag=t_lag)
-=======
 	def _simple_estimate(self, X, M_square,t_int, dt='auto',max_order=10, inc=0.01, t_lag=1000):
 		order, r2 = self._order(X, M_square, t_int, dt=dt, max_order=max_order, inc=inc)
 		autocorr_time = self._get_autocorr_time(M_square, t_lag=t_lag)
->>>>>>> 1591816b
 		optimum_dt = autocorr_time - 1 if order==1 else autocorr_time/10
 		return int(np.ceil(optimum_dt))
 
@@ -89,12 +83,8 @@
 		return np.abs(self._kl_min).argmin()
 
 
-<<<<<<< HEAD
-	def optimium_timescale(self, X, t_int, simple_method=True, dt='auto', max_order=10, t_lag=1000, inc=0.01):
-=======
 
 	def _optimium_timescale(self, X, M_square, t_int, simple_method=True, dt='auto', max_order=10, t_lag=1000, inc=0.01):
->>>>>>> 1591816b
 		if dt != 'auto':
 			_ = self._order(X, M_square,t_int)
 			return dt
