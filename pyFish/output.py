--- conflicted
+++ resolved
@@ -99,10 +99,6 @@
 				plt.plot(self.t[0:l],self.X[0:l])
 			except:
 				plt.plot(self.X[0:l])
-<<<<<<< HEAD
-			plt.title('Figure 1')
-=======
->>>>>>> 2082b2d1
 			#PDF
 			fig2 = fig = plt.figure(dpi=150, figsize=(5,5))
 			plt.suptitle("PDF")
@@ -184,17 +180,6 @@
 			#y = np.matlib.repmat(self.op_y, len(self.op_y),1)
 			x,y = np.meshgrid(self.op_x, self.op_y)
 			self.avgdiffY[self.avgdiffY==0] = np.nan
-<<<<<<< HEAD
-			z = self.avgdiffY
-			self.plane_avgdiffY = self.fit_plane(x,y,z,order=self.out.diff_order)
-			ax.scatter3D(x, y, z.ravel(), c=z.ravel(), cmap='jet');
-			ax.plot_surface(x,y,self.plane_avgdiffY(x,y), rstride=1, cstride=1, alpha=0.5)
-			plt.xlim([1,-1])
-			plt.title('Figure 2')
-			ax.set_xlabel('Mx')
-			ax.set_ylabel('My')
-			ax.set_zlabel('Stochastic Factor')
-=======
 			z = self.avgdiffY.copy()
 			#self.plane_avgdiffY = self.fit_plane(x,y,z,order=self.out.diff_order)
 			ax.scatter3D(x, y, z.ravel())
@@ -224,7 +209,6 @@
 			ax.set_ylabel('My', fontsize=16, labelpad=10)
 			ax.tick_params(axis='both', which='major', labelsize=14)
 			plt.tight_layout()
->>>>>>> 2082b2d1
 
 			fig3 = plt.figure()
 			plt.suptitle("Average_Diff_X")
@@ -242,18 +226,6 @@
 			ax = fig3.add_subplot(projection="3d")
 			x,y = np.meshgrid(self.op_x, self.op_y)
 			self.avgdiffX[self.avgdiffX==0] = np.nan
-<<<<<<< HEAD
-			z = self.avgdiffX
-			self.plane_avgdiffX = self.fit_plane(x,y,z,order=self.out.diff_order)
-			ax.scatter3D(x, y, z.ravel(), c=z.ravel(), cmap='jet');
-			ax.plot_surface(x,y,self.plane_avgdiffX(x,y), rstride=1, cstride=1, alpha=0.5)
-			ax.scatter3D(x, y, z.ravel(), c=z.ravel(), cmap='jet');
-			plt.xlim([1,-1])
-			plt.title('Figure 3')
-			ax.set_xlabel('Mx')
-			ax.set_ylabel('My')
-			ax.set_zlabel('Stochastic Factor')
-=======
 			z = self.avgdiffX.copy()
 			#self.plane_avgdiffX = self.fit_plane(x,y,z,order=self.out.diff_order)
 			ax.scatter3D(x, y, z.ravel())
@@ -282,27 +254,10 @@
 			ax.set_ylabel('My', fontsize=16, labelpad=10)
 			ax.tick_params(axis='both', which='major', labelsize=14)
 			plt.tight_layout()
->>>>>>> 2082b2d1
 
 			fig4 = plt.figure()
 			plt.suptitle("Average_Drift_Y")
 			ax = fig4.add_subplot(projection="3d")
-<<<<<<< HEAD
-			x = np.matlib.repmat(self.op_x,len(self.op_x),1)
-			x.ravel().sort()
-			y = np.matlib.repmat(self.op_y, len(self.op_y),1)
-			self.avgdriftY[self.avgdriftY==0] = np.nan
-			z = self.avgdriftY
-			self.plane_avgdriftY = self.fit_plane(x,y,z,order=self.out.drift_order)
-			ax.scatter3D(x, y, z.ravel(), c=z.ravel(), cmap='jet');
-			ax.plot_surface(x,y,self.plane_avgdriftY(x,y), rstride=1, cstride=1, alpha=0.5)
-			ax.scatter3D(x, y, z.ravel(), c=z.ravel(), cmap='jet');
-			plt.xlim([1,-1])
-			plt.title('Figure 4')
-			ax.set_xlabel('Mx')
-			ax.set_ylabel('My')
-			ax.set_zlabel('Deterministic Factor')
-=======
 			x,y = np.meshgrid(self.op_x, self.op_y)
 			z = self.avgdriftY.copy()
 			ax.scatter3D(x, y, z.ravel())
@@ -330,29 +285,12 @@
 			ax.set_ylabel('My', fontsize=16, labelpad=10)
 			ax.tick_params(axis='both', which='major', labelsize=14)
 			plt.tight_layout()
->>>>>>> 2082b2d1
 
 			fig5 = plt.figure()
 			plt.suptitle("Average_Drift_X")
 			ax = fig5.add_subplot(projection="3d")
 			x,y = np.meshgrid(self.op_x, self.op_y)
 			self.avgdriftX[self.avgdriftX==0] = np.nan
-<<<<<<< HEAD
-			z = self.avgdriftX
-			self.plane_avgdriftX = self.fit_plane(x,y,z,order=self.out.drift_order)
-			ax.scatter3D(x, y, z.ravel(), c=z.ravel(), cmap='jet');
-			ax.plot_surface(x,y,self.plane_avgdriftX(x,y), rstride=1, cstride=1, alpha=0.5)
-			ax.scatter3D(x, y, z.ravel(), c=z.ravel(), cmap='jet');
-			plt.xlim([1,-1])
-			plt.title('Figure 5')
-			ax.set_xlabel('Mx')
-			ax.set_ylabel('My')
-			ax.set_zlabel('Deterministic Factor')
-			plt.show()
-
-
-	def diagnostic(self):
-=======
 			z = self.avgdriftX.copy()
 			ax.scatter3D(x, y, z.ravel())
 			ax.set_xlabel('Mx',fontsize=16, labelpad=10)
@@ -402,7 +340,6 @@
 
 	def diagnostic(self, show=True, save=False, savepath=None):
 		if savepath is None: savepath = ""
->>>>>>> 2082b2d1
 		t1 = "R2" if self.out.order_metric=="R2" else "R2_adj"
 		#ACF
 		fig1 = plt.figure(dpi=150)
@@ -421,49 +358,13 @@
 		plt.plot(range(self.out.max_order), self.out._r2_drift)
 		plt.xlabel('order')
 		plt.ylabel(t1)
-<<<<<<< HEAD
-		plt.title('{} Drift vs order'.format(t1))
-=======
-
->>>>>>> 2082b2d1
+
 		#R2 vs order for diff
 		fig3 = plt.figure(dpi=150)
 		plt.suptitle("{}_vs_Diff".format(t1))
 		plt.plot(range(self.out.max_order), self.out._r2_diff)
 		plt.xlabel('order')
 		plt.ylabel(t1)
-<<<<<<< HEAD
-		plt.title('{} Diff vs order'.format(t1))
-		plt.show()
-
-	def noise_characterstics(self):
-		print("Noise is gaussian") if self.out.gaussian_noise else print("Noise is not Gaussian")
-		fig1 = plt.figure(dpi=150)
-		sns.distplot(self.out._noise)
-		plt.title("Noise Distribution")
-		fig2 = plt.figure(dpi=150)
-		sns.distplot(self.out._kl_dist)
-		start, stop = plt.gca().get_ylim()
-		plt.plot(np.ones(len(self.out._X1))*self.out.l_lim, np.linspace(start,stop,len(self.out._X1)),'r', label='upper_cl')
-		plt.plot(np.ones(len(self.out._X1))*self.out.h_lim, np.linspace(start,stop,len(self.out._X1)),'r', label="lower_cl")
-		plt.plot(np.ones(len(self.out._X1))*self.out.k, np.linspace(start,stop,len(self.out._X1)),'g', label='Test Stat')
-		plt.legend()
-		plt.title("Test of hypothesis")
-		fig3 = plt.figure(dpi=150)
-		plt.plot(self.out._X1[1:], self.out._f)
-		plt.plot(np.ones(len(self.out._X1[1:]))*self.out.l_lim, self.out._f, 'r', label='lower_cl')
-		plt.plot(np.ones(len(self.out._X1[1:]))*self.out.h_lim, self.out._f, 'r', label='upper_cl')
-		plt.plot(np.ones(len(self.out._X1[1:]))*self.out.k, self.out._f, 'g', label='Test Stat')
-		plt.legend()
-		plt.title("Cummulative Density Function")
-		fig4 = plt.figure(dpi=150)
-		plt.plot(self.out._noise_correlation[0], self.out._noise_correlation[1])
-		plt.title("Noise ACF")
-		plt.show()
-
-
-	def histogram3d(self,x,bins = 10, normed = False, color = 'blue', alpha = 1, hold = False, plot_hist=False):
-=======
 		#plt.title('{} Diff vs order'.format(t1))
 		
 		if show: plt.show()
@@ -596,7 +497,6 @@
 			fig5_1.savefig(os.path.join(savepath, fig5.texts[0].get_text()+"_wrt_My.png"),dpi=150, transparent=True)
 
 	def histogram3d(self,x,bins = 20, normed = False, color = 'blue', alpha = 1, hold = False, plot_hist=False):
->>>>>>> 2082b2d1
 		"""
 		Plotting a 3D histogram
 
