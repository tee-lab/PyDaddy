--- conflicted
+++ resolved
@@ -189,8 +189,6 @@
 			C,_,_,_ = scipy.linalg.lstsq(A, data[:,2])
 			return Plane(coefficients=C, order=order)
 
-<<<<<<< HEAD
-=======
 	def _make_directory(self, p, i=1):
 		"""
 		Recursively create directories in given path
@@ -218,7 +216,6 @@
 		nan_idx = (np.where(np.isnan(Mx)) and np.where(np.isnan(My)))
 		return np.array([np.delete(Mx, nan_idx), np.delete(My, nan_idx)])
 
->>>>>>> 6fef6de6
 
 
 class Plane:
