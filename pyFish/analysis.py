--- conflicted
+++ resolved
@@ -8,41 +8,6 @@
 from pyFish.sde import SDE
 from pyFish.metrics import metrics
 
-<<<<<<< HEAD
-class underlying_noise(SDE):
-	"""
-	Calculates noise in time series
-
-	input parms:
-	X 			: time series
-	inc 		: max binning increments
-	point = 0 	: measurement in time sereis when moise in maxmium
-	dt 			: analysis time step
-	t_int 		:
-
-	returns:
-	noise : noise in time series 
-	"""
-	def __init__(self, **kwargs):
-		self.__dict__.update(kwargs)
-		SDE.__init__(self)
-
-	def noise(self, X, dt, t_int, inc=0.01, point=0):
-		op = np.arange(-1,1,inc).round(4)
-		avgDrift = []
-		x = X[0:-dt]
-		drift = self.drift(X,t_int,dt)
-		for b in np.arange(point, point+inc, inc):
-			i = np.where(np.logical_and(x<(b+inc), x>=b))[0]
-			avgDrift.append(drift[i].mean())
-		avgDrift = np.array(avgDrift)
-		j = np.where(op==point)[0]
-		_avgDrift = 0 if j>len(avgDrift) else avgDrift[j]
-		noise = ((x[i+1] - x[i]) - (t_int*dt)*_avgDrift)/np.sqrt(t_int)
-		return noise 
-
-=======
->>>>>>> abe00548
 class AutoCorrelation:
 	"""
 	This class defines methods to calculate the autocorrelation function of time series,
@@ -112,9 +77,6 @@
 		self._a, self.autocorrelation_time = a, b
 		return int(np.ceil(b))
 
-<<<<<<< HEAD
-class gaussian_test(underlying_noise, metrics):
-=======
 class underlying_noise(SDE):
 	"""
 	Calculates noise in time series
@@ -148,7 +110,6 @@
 		return noise 
 
 class gaussian_test(underlying_noise, metrics, AutoCorrelation):
->>>>>>> abe00548
 	"""
 	This class is used to chack if the noise is gaussian in nature
 	it uses three well known tests:
@@ -168,10 +129,7 @@
 	def __init__(self, **kwargs):
 		underlying_noise.__init__(self)
 		metrics.__init__(self)
-<<<<<<< HEAD
-=======
 		AutoCorrelation.__init__(self)
->>>>>>> abe00548
 		self.__dict__.update(kwargs)
 
 	def get_critical_values(self, kl_dist):
@@ -194,9 +152,5 @@
 		l_lim, h_lim = self.get_critical_values(kl_dist)
 		k = self.kl_divergence(noise, np.random.normal(size=s))
 		gaussian_noise = True if k >= l_lim and k <= h_lim else False
-<<<<<<< HEAD
-		noise_correlation = AutoCorrelation().autocorr(noise, t_lag=10)
-=======
 		noise_correlation = self.acf(noise, t_lag=10)
->>>>>>> abe00548
 		return gaussian_noise, noise, kl_dist, k, l_lim, h_lim, noise_correlation