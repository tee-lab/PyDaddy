--- conflicted
+++ resolved
@@ -17,15 +17,6 @@
 		self.__dict__.update(kwargs)
 
 	def acf_fft(self, data, t_lag):
-<<<<<<< HEAD
-		x = np.arange(0, t_lag+1)
-		c = np.fft.ifft(np.square(np.abs(np.fft.fft(data))))[0:t_lag+1]
-		return x,c
-
-	def acf(self, data, t_lag):
-		if self.fft: self.acf_fft(data, t_lag)
-		x = np.arange(0, t_lag+1)
-=======
 		x = np.arange(0, self.t_lag+1)
 		try:
 			c = np.fft.ifft(np.square(np.abs(np.fft.fft(data))))[0:self.t_lag+1]
@@ -37,7 +28,6 @@
 	def acf(self, data, t_lag):
 		if self.fft: self.acf_fft(data, self.t_lag)
 		x = np.arange(0, self.t_lag+1)
->>>>>>> 2082b2d1
 		c = [np.corrcoef(data[:-i],data[i:])[0][1] for i in x[1:]]
 		c.insert(0,1)
 		return x, np.array(c)
