import numpy as np
import scipy.optimize
import scipy.stats
import statsmodels.api as sm 
import statsmodels.stats.diagnostic
from statsmodels.stats import weightstats as stests
from tqdm import tqdm
from pyFish.sde import SDE
from pyFish.metrics import metrics

class AutoCorrelation:
	"""
	This class defines methods to calculate the _autocorrelation function of time series,
	fit an exponential curve to it and calculate the _autocorrealtion time. 
	"""
	def __init__(self, **kwargs):
		self.__dict__.update(kwargs)

<<<<<<< HEAD
	def _acf_nfft(self, data, t_lag):
		t = np.arange(len(data))
		x = np.linspace(-0.5, 0.5, len(data))
		x = np.delete(x, np.isnan(data))
		t = np.delete(t, np.isnan(data))
		data = np.delete(data, np.isnan(data))
		if len(data) % 2 == 1:
			data = data[:-1]
			x = x[:-1]
		c = np.fft.ifft(np.square(np.abs(self._nfft(x,data))))
		c /= max(c)
		return t[0:t_lag],c[0:t_lag]

	def _acf_fft(self, data, t_lag):
		if np.isnan(data).any():
			return self._acf_nfft(data, t_lag)
		x = np.arange(0, t_lag)
		c = np.fft.ifft(np.square(np.abs(np.fft.fft(data))))
		c /= max(c)
		return x,c[0:t_lag]

=======
>>>>>>> 6fef6de6
	def _acf(self, data, t_lag):
		if self.fft: 
			return self._acf_fft(data, t_lag)
		if np.isnan(data).any():
<<<<<<< HEAD
			return self._acf_nfft(data, t_lag)
		x = np.arange(0, self.t_lag+1)
=======
			return self._nan_acf(data, t_lag)
		x = np.arange(0, t_lag)
>>>>>>> 6fef6de6
		c = [np.corrcoef(data[:-i],data[i:])[0][1] for i in x[1:]]
		c.insert(0,1)
		return x, np.array(c)

<<<<<<< HEAD
=======
	def _acf_fft(self, data, t_lag):
		if np.isnan(data).any():
			print('Missing values in time series')
			self.fft=False
			return self._nan_acf(data, t_lag)
		x = np.arange(0, t_lag)
		c = np.fft.ifft(np.square(np.abs(np.fft.fft(data))))
		c /= max(c)
		return x,c[0:t_lag]

	def _nan_acf(self, data, t_lag):
		c = []
		mue = np.nanmean(data)
		c.append((np.nanmean((data-mue)*(data-mue)))/np.nanvar(data-mue))
		for i in range(1, t_lag):
			c.append((np.nanmean((data[:-i] - mue)*(data[i:] - mue)))/(np.sqrt(np.nanvar(data[:-i])*np.nanvar((data[i:])))))
		return np.arange(t_lag), np.array(c)


>>>>>>> 6fef6de6
	"""
	def _autocorr(self, data, t_lag):
		""
		Calculate the auto correlation  function

		input params:
		data 	: time series
		t_lag 	: max lag to calculate acf

		returns:
		x : array of lags
		c : array of auto correlation factors 
		""
		x, c = self._acf(data, t_lag)
		self._autocorr_x, self._autocorr_y = x, c
		return x, c
	"""

	def _fit_exp(self, x, y):
		"""
		Fits an exponential function of the form a*exp((-1/b)*t)

		input parms:
		x : x-data
		y : y-data

		returns:
		coeff1 : [a,b]
		coeff2 :
		"""
		fn = lambda t,a,b,c: a*np.exp((-1/b)*t) + c
		coeff1, coeff2 = scipy.optimize.curve_fit(fn, x, y)
		return coeff1, coeff2

	def _get_autocorr_time(self, X, t_lag=1000):
		"""
		Calculate _autocorrelation time
		
		input parms:
		X 			: time series
		t_lag=1000 	: max lag

		returns:
		b : lag corresponding to _autocorrelation time
		"""
		t_lag, c = self._acf(X, t_lag)
		self._autocorr_x, self._autocorr_y = t_lag, c
		#t_lag, c = self._autocorr(X, t_lag)
		coeff1, coeff2 = self._fit_exp(t_lag, c)
		a,b,c = coeff1
		self._a, self.autocorrelation_time, self._c = a, b, c
		return int(np.ceil(b))

<<<<<<< HEAD
	def _phi(self, x, n, m, sigma):
		b = (2 * sigma * m) / ((2 * sigma - 1) * np.pi)
		return np.exp(-(n * x) ** 2 / b) / np.sqrt(np.pi * b)

	def _phi_hat(self, k, n, m, sigma):
		b = (2 * sigma * m) / ((2 * sigma - 1) * np.pi)
		return np.exp(-b * (np.pi * k / n) ** 2)

	def _C_phi(self, m, sigma):
		return 4 * np.exp(-m * np.pi * (1 - 1. / (2 * sigma - 1)))

	def _m_from_C_phi(self, C, sigma):
		return np.ceil(-np.log(0.25 * C) / (np.pi * (1 - 1 / (2 * sigma - 1))))

	def _nfft(self, x, f, sigma=2, tol=1E-8):
		"""Alg 3 from https://www-user.tu-chemnitz.de/~potts/paper/nfft3.pdf"""
		N = len(f)
		n = N * sigma  # size of oversampled grid
		m = self._m_from_C_phi(tol / N, sigma)
		
		# 1. Express f(x) in terms of basis functions phi
		shift_to_range = lambda x: -0.5 + (x + 0.5) % 1
		col_ind = np.floor(n * x[:, np.newaxis]).astype(int) + np.arange(-m, m)
		vals = self._phi(shift_to_range(x[:, None] - col_ind / n), n, m, sigma)
		col_ind = (col_ind + n // 2) % n
		indptr = np.arange(len(x) + 1) * col_ind.shape[1]
		mat = scipy.sparse.csr_matrix((vals.ravel(), col_ind.ravel(), indptr), shape=(len(x), n))
		g = mat.T.dot(f)
		
		# 2. Compute the Fourier transform of g on the oversampled grid
		k = -(N // 2) + np.arange(N)
		g_k_n = np.fft.fftshift(np.fft.ifft(np.fft.ifftshift(g)))
		g_k = n * g_k_n[(n - N) // 2: (n + N) // 2]
		
		# 3. Divide by the Fourier transform of the convolution kernel
		f_k = g_k / self._phi_hat(k, n, m, sigma)
		
		return np.fft.fftshift(f_k)
=======
>>>>>>> 6fef6de6

class underlying_noise(SDE):
	"""
	Calculates noise in time series

	input parms:
	X 			: time series
	inc 		: max binning increments
	point = 0 	: measurement in time sereis when moise in maxmium
	dt 			: analysis time step
	t_int 		:

	returns:
	noise : noise in time series 
	"""
	def __init__(self, **kwargs):
		self.__dict__.update(kwargs)
		SDE.__init__(self)

	def _noise(self, X, dt, t_int, inc=0.01, point=0):
		op = np.arange(-1,1,inc).round(4)
		avgDrift = []
		x = X[0:-dt]
		drift = self._drift(X,t_int,dt)
		for b in np.arange(point, point+inc, inc):
			i = np.where(np.logical_and(x<(b+inc), x>=b))[0]
			avgDrift.append(drift[i].mean())
		avgDrift = np.array(avgDrift)
		j = np.where(op==point)[0]
		_avgDrift = 0 if j>len(avgDrift) else avgDrift[j]
		try:
			noise = ((x[i+1] - x[i]) - (t_int*dt)*_avgDrift)/np.sqrt(t_int)
		except IndexError:
			noise = ((x[i[:-1]+1] - x[i[:-1]]) - (t_int*dt)*_avgDrift)/np.sqrt(t_int)
		return noise[~np.isnan(noise)]

class gaussian_test(underlying_noise, metrics, AutoCorrelation):
	"""
	This class is used to chack if the noise is gaussian in nature
	it uses three well known tests:
	Shapiro Wiki test
	Skewness and Kurtosis test (normaltest)
	Anderson-Darling test

	input parms:
	noise 			: noise data
	sh_alpha = 0.05 : threshold for shapiro test
	K2_alpha = 0.05 : threshold for normaltest
	pass_difficulty = 1 : minimum of the 3 tests to pass to be accepted as gaussian

	returns:
	<bool> : True or False
	"""
	def __init__(self, **kwargs):
		underlying_noise.__init__(self)
		metrics.__init__(self)
		AutoCorrelation.__init__(self)
		self.__dict__.update(kwargs)

	def _get_critical_values(self, kl_dist):
		hist, self._X1 = np.histogram(kl_dist, normed=True)
		dx = self._X1[1] - self._X1[0]
		self._f = np.cumsum(hist)*dx
		l_lim = self._X1[1:][np.where(self._f <= 0.05)][-1]
		h_lim = self._X1[1:][np.where(self._f >= 0.95)][0]
		return l_lim, h_lim

	def _noise_analysis(self,  X, dt, t_int, inc=0.01, point=0, **kwargs):
		self.__dict__.update(kwargs)
		noise = self._noise(X, dt, t_int, inc, point)
		s = noise.size
		kl_dist = []
		#for _ in tqdm(range(10000), desc='Gaussian check for underlying noise'):
		for _ in range(10000):
			p = np.random.normal(size = s)
			q = np.random.normal(size = s)
			kl_dist.append(self._kl_divergence(p,q))
		l_lim, h_lim = self._get_critical_values(kl_dist)
		k = self._kl_divergence(noise, np.random.normal(size=s))
		gaussian_noise = True if k >= l_lim and k <= h_lim else False
		noise_correlation = self._acf(noise, t_lag=10)
		return gaussian_noise, noise, kl_dist, k, l_lim, h_lim, noise_correlation<|MERGE_RESOLUTION|>--- conflicted
+++ resolved
@@ -16,47 +16,16 @@
 	def __init__(self, **kwargs):
 		self.__dict__.update(kwargs)
 
-<<<<<<< HEAD
-	def _acf_nfft(self, data, t_lag):
-		t = np.arange(len(data))
-		x = np.linspace(-0.5, 0.5, len(data))
-		x = np.delete(x, np.isnan(data))
-		t = np.delete(t, np.isnan(data))
-		data = np.delete(data, np.isnan(data))
-		if len(data) % 2 == 1:
-			data = data[:-1]
-			x = x[:-1]
-		c = np.fft.ifft(np.square(np.abs(self._nfft(x,data))))
-		c /= max(c)
-		return t[0:t_lag],c[0:t_lag]
-
-	def _acf_fft(self, data, t_lag):
-		if np.isnan(data).any():
-			return self._acf_nfft(data, t_lag)
-		x = np.arange(0, t_lag)
-		c = np.fft.ifft(np.square(np.abs(np.fft.fft(data))))
-		c /= max(c)
-		return x,c[0:t_lag]
-
-=======
->>>>>>> 6fef6de6
 	def _acf(self, data, t_lag):
 		if self.fft: 
 			return self._acf_fft(data, t_lag)
 		if np.isnan(data).any():
-<<<<<<< HEAD
-			return self._acf_nfft(data, t_lag)
-		x = np.arange(0, self.t_lag+1)
-=======
 			return self._nan_acf(data, t_lag)
 		x = np.arange(0, t_lag)
->>>>>>> 6fef6de6
 		c = [np.corrcoef(data[:-i],data[i:])[0][1] for i in x[1:]]
 		c.insert(0,1)
 		return x, np.array(c)
 
-<<<<<<< HEAD
-=======
 	def _acf_fft(self, data, t_lag):
 		if np.isnan(data).any():
 			print('Missing values in time series')
@@ -76,7 +45,6 @@
 		return np.arange(t_lag), np.array(c)
 
 
->>>>>>> 6fef6de6
 	"""
 	def _autocorr(self, data, t_lag):
 		""
@@ -130,47 +98,6 @@
 		self._a, self.autocorrelation_time, self._c = a, b, c
 		return int(np.ceil(b))
 
-<<<<<<< HEAD
-	def _phi(self, x, n, m, sigma):
-		b = (2 * sigma * m) / ((2 * sigma - 1) * np.pi)
-		return np.exp(-(n * x) ** 2 / b) / np.sqrt(np.pi * b)
-
-	def _phi_hat(self, k, n, m, sigma):
-		b = (2 * sigma * m) / ((2 * sigma - 1) * np.pi)
-		return np.exp(-b * (np.pi * k / n) ** 2)
-
-	def _C_phi(self, m, sigma):
-		return 4 * np.exp(-m * np.pi * (1 - 1. / (2 * sigma - 1)))
-
-	def _m_from_C_phi(self, C, sigma):
-		return np.ceil(-np.log(0.25 * C) / (np.pi * (1 - 1 / (2 * sigma - 1))))
-
-	def _nfft(self, x, f, sigma=2, tol=1E-8):
-		"""Alg 3 from https://www-user.tu-chemnitz.de/~potts/paper/nfft3.pdf"""
-		N = len(f)
-		n = N * sigma  # size of oversampled grid
-		m = self._m_from_C_phi(tol / N, sigma)
-		
-		# 1. Express f(x) in terms of basis functions phi
-		shift_to_range = lambda x: -0.5 + (x + 0.5) % 1
-		col_ind = np.floor(n * x[:, np.newaxis]).astype(int) + np.arange(-m, m)
-		vals = self._phi(shift_to_range(x[:, None] - col_ind / n), n, m, sigma)
-		col_ind = (col_ind + n // 2) % n
-		indptr = np.arange(len(x) + 1) * col_ind.shape[1]
-		mat = scipy.sparse.csr_matrix((vals.ravel(), col_ind.ravel(), indptr), shape=(len(x), n))
-		g = mat.T.dot(f)
-		
-		# 2. Compute the Fourier transform of g on the oversampled grid
-		k = -(N // 2) + np.arange(N)
-		g_k_n = np.fft.fftshift(np.fft.ifft(np.fft.ifftshift(g)))
-		g_k = n * g_k_n[(n - N) // 2: (n + N) // 2]
-		
-		# 3. Divide by the Fourier transform of the convolution kernel
-		f_k = g_k / self._phi_hat(k, n, m, sigma)
-		
-		return np.fft.fftshift(f_k)
-=======
->>>>>>> 6fef6de6
 
 class underlying_noise(SDE):
 	"""
